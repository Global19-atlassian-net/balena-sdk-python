from ..base_request import BaseRequest
from ..settings import Settings
from ..token import Token
from .. import exceptions


class Build(object):
    """
    This class implements build model for Resin Python SDK.

    """

    def __init__(self):
        self.base_request = BaseRequest()
        self.settings = Settings()
        self.token = Token()

    def get(self, id):
        """
        Get a specific build.

        Args:
            id (str): build id.

        Returns:
            dict: build info.

        Raises:
            BuildNotFound: if build couldn't be found.

        """

        params = {
            'filter': 'id',
            'eq': id
        }
        build = self.base_request.request(
            'build', 'GET', params=params,
            endpoint=self.settings.get('pine_endpoint')
        )
        if build:
            return build
        else:
            raise exceptions.BuildNotFound(id)

    def get_by_commit(self, commit_hash):
        """
        Get a specific build by commit hash.
        """

        params = {
            'filter': 'commit_hash',
            'eq': commit_hash
        }

        build = self.base_request.request(
            'build', 'GET', params=params,
            endpoint=self.settings.get('pine_endpoint')
        )
        if build and (len(build['d']) > 0):
            return build['d']
        else:
            raise exceptions.BuildNotFound(commit_hash)

    def get_all_by_application(self, app_id, include_logs=False):
        """
<<<<<<< HEAD
        Get list of builds belonging to an application.
=======
        Get list of builds belong to an application.
>>>>>>> 59e7699b

        Args:
            app_id (str): application id.
            include_logs (Optional[bool]): Defaults to False since these may be very large. True if user wants to include build logs in build info.

        Returns:
            list: list of build info.

        """

        params = {
            'filter': 'belongs_to__application',
            'eq': app_id
        }
        full_builds = self.base_request.request(
            'build', 'GET', params=params,
            endpoint=self.settings.get('pine_endpoint')
        )
        builds = []
        build_info = [
            'id', 'created_at', 'status',
            'push_timestamp', 'end_timestamp',
            'start_timestamp', 'project_type',
            'commit_hash', 'message'
        ]
        if include_logs:
            build_info.append('log')
        for i in full_builds['d']:
            builds.append({k: i[k] for k in build_info})
        return builds<|MERGE_RESOLUTION|>--- conflicted
+++ resolved
@@ -64,11 +64,7 @@
 
     def get_all_by_application(self, app_id, include_logs=False):
         """
-<<<<<<< HEAD
         Get list of builds belonging to an application.
-=======
-        Get list of builds belong to an application.
->>>>>>> 59e7699b
 
         Args:
             app_id (str): application id.
